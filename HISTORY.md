--- conflicted
+++ resolved
@@ -27,12 +27,10 @@
 
   * Add Mish activation function (#2158).
 
-<<<<<<< HEAD
   * Add GELU activation function (#2183).
-=======
+
   * Better error handling of eigendecompositions and Cholesky decompositions
     (#2088, #1840).
->>>>>>> f68fc14a
 
 ### mlpack 3.2.2
 ###### 2019-11-26
