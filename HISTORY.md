### mlpack ?.?.?
###### ????-??-??
  * Added an implementation to Stratify Data (#2671).

<<<<<<< HEAD
  * Add Triplet Margin Loss function (#2762).
=======
  * Add `BUILD_DOCS` CMake option to control whether Doxygen documentation is
    built (default ON) (#2730).
>>>>>>> 21b0cb2e

### mlpack 3.4.2
###### 2020-10-26
  * Added Mean Absolute Percentage Error.

  * Added Softmin activation function as layer in ann/layer.

  * Fix spurious ARMA_64BIT_WORD compilation warnings on 32-bit systems (#2665).

### mlpack 3.4.1
###### 2020-09-07
  * Fix incorrect parsing of required matrix/model parameters for command-line
    bindings (#2600).

  * Add manual type specification support to `data::Load()` and `data::Save()`
    (#2084, #2135, #2602).

  * Remove use of internal Armadillo functionality (#2596, #2601, #2602).

### mlpack 3.4.0
###### 2020-09-01

  * Issue warnings when metrics produce NaNs in KFoldCV (#2595).

  * Added bindings for _R_ during Google Summer of Code (#2556).

  * Added common striptype function for all bindings (#2556).

  * Refactored common utility function of bindings to bindings/util (#2556).

  * Renamed InformationGain to HoeffdingInformationGain in
    methods/hoeffding_trees/information_gain.hpp (#2556).

  * Added macro for changing stream of printing and warnings/errors (#2556).

  * Added Spatial Dropout layer (#2564).

  * Force CMake to show error when it didn't find Python/modules (#2568).

  * Refactor `ProgramInfo()` to separate out all the different
    information (#2558).

  * Add bindings for one-hot encoding (#2325).

  * Added Soft Actor-Critic to RL methods (#2487).

  * Added Categorical DQN to q_networks (#2454).

  * Added N-step DQN to q_networks (#2461).

  * Add Silhoutte Score metric and Pairwise Distances (#2406).

  * Add Go bindings for some missed models (#2460).

  * Replace boost program_options dependency with CLI11 (#2459).

  * Additional functionality for the ARFF loader (#2486); use case sensitive
    categories (#2516).

  * Add `bayesian_linear_regression` binding for the command-line, Python,
    Julia, and Go.  Also called "Bayesian Ridge", this is equivalent to a
    version of linear regression where the regularization parameter is
    automatically tuned (#2030).

  * Fix defeatist search for spill tree traversals (#2566, #1269).

  * Fix incremental training of logistic regression models (#2560).

  * Change default configuration of `BUILD_PYTHON_BINDINGS` to `OFF` (#2575).

### mlpack 3.3.2
###### 2020-06-18
  * Added Noisy DQN to q_networks (#2446).

  * Add Go bindings (#1884).

  * Added Dueling DQN to q_networks, Noisy linear layer to ann/layer
    and Empty loss to ann/loss_functions (#2414).

  * Storing and adding accessor method for action in q_learning (#2413).

  * Added accessor methods for ANN layers (#2321).

  * Addition of `Elliot` activation function (#2268).

  * Add adaptive max pooling and adaptive mean pooling layers (#2195).

  * Add parameter to avoid shuffling of data in preprocess_split (#2293).

  * Add `MatType` parameter to `LSHSearch`, allowing sparse matrices to be used
    for search (#2395).

  * Documentation fixes to resolve Doxygen warnings and issues (#2400).

  * Add Load and Save of Sparse Matrix (#2344).

  * Add Intersection over Union (IoU) metric for bounding boxes (#2402).

  * Add Non Maximal Supression (NMS) metric for bounding boxes (#2410).

  * Fix `no_intercept` and probability computation for linear SVM bindings
    (#2419).

  * Fix incorrect neighbors for `k > 1` searches in `approx_kfn` binding, for
    the `QDAFN` algorithm (#2448).

  * Fix serialization of kernels with state for FastMKS (#2452).

  * Add `RBF` layer in ann module to make `RBFN` architecture (#2261).

### mlpack 3.3.1
###### 2020-04-29
  * Minor Julia and Python documentation fixes (#2373).

  * Updated terminal state and fixed bugs for Pendulum environment (#2354,
    #2369).

  * Added `EliSH` activation function (#2323).

  * Add L1 Loss function (#2203).

  * Pass CMAKE_CXX_FLAGS (compilation options) correctly to Python build
    (#2367).

  * Expose ensmallen Callbacks for sparseautoencoder (#2198).

  * Bugfix for LARS class causing invalid read (#2374).

  * Add serialization support from Julia; use `mlpack.serialize()` and
    `mlpack.deserialize()` to save and load from `IOBuffer`s.

### mlpack 3.3.0
###### 2020-04-07
  * Added `Normal Distribution` to `ann/dists` (#2382).

  * Templated return type of `Forward function` of loss functions (#2339).

  * Added `R2 Score` regression metric (#2323).

  * Added `poisson negative log likelihood` loss function (#2196).

  * Added `huber` loss function (#2199).

  * Added `mean squared logarithmic error` loss function for neural networks
    (#2210).

  * Added `mean bias loss function` for neural networks (#2210).

  * The DecisionStump class has been marked deprecated; use the `DecisionTree`
    class with `NoRecursion=true` or use `ID3DecisionStump` instead (#2099).

  * Added `probabilities_file` parameter to get the probabilities matrix of
    AdaBoost classifier (#2050).

  * Fix STB header search paths (#2104).

  * Add `DISABLE_DOWNLOADS` CMake configuration option (#2104).

  * Add padding layer in TransposedConvolutionLayer (#2082).

  * Fix pkgconfig generation on non-Linux systems (#2101).

  * Use log-space to represent HMM initial state and transition probabilities
    (#2081).

  * Add functions to access parameters of `Convolution` and `AtrousConvolution`
    layers (#1985).

  * Add Compute Error function in lars regression and changing Train function to
    return computed error (#2139).

  * Add Julia bindings (#1949).  Build settings can be controlled with the
    `BUILD_JULIA_BINDINGS=(ON/OFF)` and `JULIA_EXECUTABLE=/path/to/julia` CMake
    parameters.

  * CMake fix for finding STB include directory (#2145).

  * Add bindings for loading and saving images (#2019); `mlpack_image_converter`
    from the command-line, `mlpack.image_converter()` from Python.

  * Add normalization support for CF binding (#2136).

  * Add Mish activation function (#2158).

  * Update `init_rules` in AMF to allow users to merge two initialization
    rules (#2151).

  * Add GELU activation function (#2183).

  * Better error handling of eigendecompositions and Cholesky decompositions
    (#2088, #1840).

  * Add LiSHT activation function (#2182).

  * Add Valid and Same Padding for Transposed Convolution layer (#2163).

  * Add CELU activation function (#2191)

  * Add Log-Hyperbolic-Cosine Loss function (#2207).

  * Change neural network types to avoid unnecessary use of rvalue references
    (#2259).

  * Bump minimum Boost version to 1.58 (#2305).

  * Refactor STB support so `HAS_STB` macro is not needed when compiling against
    mlpack (#2312).

  * Add Hard Shrink Activation Function (#2186).

  * Add Soft Shrink Activation Function (#2174).

  * Add Hinge Embedding Loss Function (#2229).

  * Add Cosine Embedding Loss Function (#2209).

  * Add Margin Ranking Loss Function (#2264).

  * Bugfix for incorrect parameter vector sizes in logistic regression and
    softmax regression (#2359).

### mlpack 3.2.2
###### 2019-11-26
  * Add `valid` and `same` padding option in `Convolution` and `Atrous
    Convolution` layer (#1988).

  * Add Model() to the FFN class to access individual layers (#2043).

  * Update documentation for pip and conda installation packages (#2044).

  * Add bindings for linear SVM (#1935); `mlpack_linear_svm` from the
    command-line, `linear_svm()` from Python.

  * Add support to return the layer name as `std::string` (#1987).

  * Speed and memory improvements for the Transposed Convolution layer (#1493).

  * Fix Windows Python build configuration (#1885).

  * Validate md5 of STB library after download (#2087).

  * Add `__version__` to `__init__.py` (#2092).

  * Correctly handle RNN sequences that are shorter than the value of rho (#2102).

### mlpack 3.2.1
###### 2019-10-01
  * Enforce CMake version check for ensmallen (#2032).

  * Fix CMake check for Armadillo version (#2029).

  * Better handling of when STB is not installed (#2033).

  * Fix Naive Bayes classifier computations in high dimensions (#2022).

### mlpack 3.2.0
###### 2019-09-25
  * Fix some potential infinity errors in Naive Bayes Classifier (#2022).

  * Fix occasionally-failing RADICAL test (#1924).

  * Fix gcc 9 OpenMP compilation issue (#1970).

  * Added support for loading and saving of images (#1903).

  * Add Multiple Pole Balancing Environment (#1901, #1951).

  * Added functionality for scaling of data (#1876); see the command-line
    binding `mlpack_preprocess_scale` or Python binding `preprocess_scale()`.

  * Add new parameter `maximum_depth` to decision tree and random forest
    bindings (#1916).

  * Fix prediction output of softmax regression when test set accuracy is
    calculated (#1922).

  * Pendulum environment now checks for termination. All RL environments now
    have an option to terminate after a set number of time steps (no limit
    by default) (#1941).

  * Add support for probabilistic KDE (kernel density estimation) error bounds
    when using the Gaussian kernel (#1934).

  * Fix negative distances for cover tree computation (#1979).

  * Fix cover tree building when all pairwise distances are 0 (#1986).

  * Improve KDE pruning by reclaiming not used error tolerance (#1954, #1984).

  * Optimizations for sparse matrix accesses in z-score normalization for CF
    (#1989).

  * Add `kmeans_max_iterations` option to GMM training binding `gmm_train_main`.

  * Bump minimum Armadillo version to 8.400.0 due to ensmallen dependency
    requirement (#2015).

### mlpack 3.1.1
###### 2019-05-26
  * Fix random forest bug for numerical-only data (#1887).

  * Significant speedups for random forest (#1887).

  * Random forest now has `minimum_gain_split` and `subspace_dim` parameters
    (#1887).

  * Decision tree parameter `print_training_error` deprecated in favor of
    `print_training_accuracy`.

  * `output` option changed to `predictions` for adaboost and perceptron
    binding. Old options are now deprecated and will be preserved until mlpack
    4.0.0 (#1882).

  * Concatenated ReLU layer (#1843).

  * Accelerate NormalizeLabels function using hashing instead of linear search
    (see `src/mlpack/core/data/normalize_labels_impl.hpp`) (#1780).

  * Add `ConfusionMatrix()` function for checking performance of classifiers
    (#1798).

  * Install ensmallen headers when it is downloaded during build (#1900).

### mlpack 3.1.0
###### 2019-04-25
  * Add DiagonalGaussianDistribution and DiagonalGMM classes to speed up the
    diagonal covariance computation and deprecate DiagonalConstraint (#1666).

  * Add kernel density estimation (KDE) implementation with bindings to other
    languages (#1301).

  * Where relevant, all models with a `Train()` method now return a `double`
    value representing the goodness of fit (i.e. final objective value, error,
    etc.) (#1678).

  * Add implementation for linear support vector machine (see
    `src/mlpack/methods/linear_svm`).

  * Change DBSCAN to use PointSelectionPolicy and add OrderedPointSelection (#1625).

  * Residual block support (#1594).

  * Bidirectional RNN (#1626).

  * Dice loss layer (#1674, #1714) and hard sigmoid layer (#1776).

  * `output` option changed to `predictions` and `output_probabilities` to
    `probabilities` for Naive Bayes binding (`mlpack_nbc`/`nbc()`).  Old options
    are now deprecated and will be preserved until mlpack 4.0.0 (#1616).

  * Add support for Diagonal GMMs to HMM code (#1658, #1666).  This can provide
    large speedup when a diagonal GMM is acceptable as an emission probability
    distribution.

  * Python binding improvements: check parameter type (#1717), avoid copying
    Pandas dataframes (#1711), handle Pandas Series objects (#1700).

### mlpack 3.0.4
###### 2018-11-13
  * Bump minimum CMake version to 3.3.2.

  * CMake fixes for Ninja generator by Marc Espie.

### mlpack 3.0.3
###### 2018-07-27
  * Fix Visual Studio compilation issue (#1443).

  * Allow running local_coordinate_coding binding with no initial_dictionary
    parameter when input_model is not specified (#1457).

  * Make use of OpenMP optional via the CMake 'USE_OPENMP' configuration
    variable (#1474).

  * Accelerate FNN training by 20-30% by avoiding redundant calculations
    (#1467).

  * Fix math::RandomSeed() usage in tests (#1462, #1440).

  * Generate better Python setup.py with documentation (#1460).

### mlpack 3.0.2
###### 2018-06-08
  * Documentation generation fixes for Python bindings (#1421).

  * Fix build error for man pages if command-line bindings are not being built
    (#1424).

  * Add 'shuffle' parameter and Shuffle() method to KFoldCV (#1412).  This will
    shuffle the data when the object is constructed, or when Shuffle() is
    called.

  * Added neural network layers: AtrousConvolution (#1390), Embedding (#1401),
    and LayerNorm (layer normalization) (#1389).

  * Add Pendulum environment for reinforcement learning (#1388) and update
    Mountain Car environment (#1394).

### mlpack 3.0.1
###### 2018-05-10
  * Fix intermittently failing tests (#1387).

  * Add big-batch SGD (BBSGD) optimizer in
    src/mlpack/core/optimizers/bigbatch_sgd/ (#1131).

  * Fix simple compiler warnings (#1380, #1373).

  * Simplify NeighborSearch constructor and Train() overloads (#1378).

  * Add warning for OpenMP setting differences (#1358/#1382).  When mlpack is
    compiled with OpenMP but another application is not (or vice versa), a
    compilation warning will now be issued.

  * Restructured loss functions in src/mlpack/methods/ann/ (#1365).

  * Add environments for reinforcement learning tests (#1368, #1370, #1329).

  * Allow single outputs for multiple timestep inputs for recurrent neural
    networks (#1348).

  * Add He and LeCun normal initializations for neural networks (#1342).
    Neural networks: add He and LeCun normal initializations (#1342), add FReLU
    and SELU activation functions (#1346, #1341), add alpha-dropout (#1349).

### mlpack 3.0.0
###### 2018-03-30
  * Speed and memory improvements for DBSCAN.  --single_mode can now be used for
    situations where previously RAM usage was too high.

  * Bump minimum required version of Armadillo to 6.500.0.

  * Add automatically generated Python bindings.  These have the same interface
    as the command-line programs.

  * Add deep learning infrastructure in src/mlpack/methods/ann/.

  * Add reinforcement learning infrastructure in
    src/mlpack/methods/reinforcement_learning/.

  * Add optimizers: AdaGrad, CMAES, CNE, FrankeWolfe, GradientDescent,
    GridSearch, IQN, Katyusha, LineSearch, ParallelSGD, SARAH, SCD, SGDR,
    SMORMS3, SPALeRA, SVRG.

  * Add hyperparameter tuning infrastructure and cross-validation infrastructure
    in src/mlpack/core/cv/ and src/mlpack/core/hpt/.

  * Fix bug in mean shift.

  * Add random forests (see src/mlpack/methods/random_forest).

  * Numerous other bugfixes and testing improvements.

  * Add randomized Krylov SVD and Block Krylov SVD.

### mlpack 2.2.5
###### 2017-08-25
  * Compilation fix for some systems (#1082).

  * Fix PARAM_INT_OUT() (#1100).

### mlpack 2.2.4
###### 2017-07-18
  * Speed and memory improvements for DBSCAN. --single_mode can now be used for
    situations where previously RAM usage was too high.

  * Fix bug in CF causing incorrect recommendations.

### mlpack 2.2.3
###### 2017-05-24
  * Bug fix for --predictions_file in mlpack_decision_tree program.

### mlpack 2.2.2
###### 2017-05-04
  * Install backwards-compatibility mlpack_allknn and mlpack_allkfn programs;
    note they are deprecated and will be removed in mlpack 3.0.0 (#992).

  * Fix RStarTree bug that surfaced on OS X only (#964).

  * Small fixes for MiniBatchSGD and SGD and tests.

### mlpack 2.2.1
###### 2017-04-13
  * Compilation fix for mlpack_nca and mlpack_test on older Armadillo versions
    (#984).

### mlpack 2.2.0
###### 2017-03-21
  * Bugfix for mlpack_knn program (#816).

  * Add decision tree implementation in methods/decision_tree/.  This is very
    similar to a C4.5 tree learner.

  * Add DBSCAN implementation in methods/dbscan/.

  * Add support for multidimensional discrete distributions (#810, #830).

  * Better output for Log::Debug/Log::Info/Log::Warn/Log::Fatal for Armadillo
    objects (#895, #928).

  * Refactor categorical CSV loading with boost::spirit for faster loading
    (#681).

### mlpack 2.1.1
###### 2016-12-22
  * HMMs now use random initialization; this should fix some convergence issues
    (#828).

  * HMMs now initialize emissions according to the distribution of observations
    (#833).

  * Minor fix for formatted output (#814).

  * Fix DecisionStump to properly work with any input type.

### mlpack 2.1.0
###### 2016-10-31
  * Fixed CoverTree to properly handle single-point datasets.

  * Fixed a bug in CosineTree (and thus QUIC-SVD) that caused split failures for
    some datasets (#717).

  * Added mlpack_preprocess_describe program, which can be used to print
    statistics on a given dataset (#742).

  * Fix prioritized recursion for k-furthest-neighbor search (mlpack_kfn and the
    KFN class), leading to orders-of-magnitude speedups in some cases.

  * Bump minimum required version of Armadillo to 4.200.0.

  * Added simple Gradient Descent optimizer, found in
    src/mlpack/core/optimizers/gradient_descent/ (#792).

  * Added approximate furthest neighbor search algorithms QDAFN and
    DrusillaSelect in src/mlpack/methods/approx_kfn/, with command-line program
    mlpack_approx_kfn.

### mlpack 2.0.3
###### 2016-07-21
  * Added multiprobe LSH (#691).  The parameter 'T' to LSHSearch::Search() can
    now be used to control the number of extra bins that are probed, as can the
    -T (--num_probes) option to mlpack_lsh.

  * Added the Hilbert R tree to src/mlpack/core/tree/rectangle_tree/ (#664).  It
    can be used as the typedef HilbertRTree, and it is now an option in the
    mlpack_knn, mlpack_kfn, mlpack_range_search, and mlpack_krann command-line
    programs.

  * Added the mlpack_preprocess_split and mlpack_preprocess_binarize programs,
    which can be used for preprocessing code (#650, #666).

  * Added OpenMP support to LSHSearch and mlpack_lsh (#700).

### mlpack 2.0.2
###### 2016-06-20
  * Added the function LSHSearch::Projections(), which returns an arma::cube
    with each projection table in a slice (#663).  Instead of Projection(i), you
    should now use Projections().slice(i).

  * A new constructor has been added to LSHSearch that creates objects using
    projection tables provided in an arma::cube (#663).

  * Handle zero-variance dimensions in DET (#515).

  * Add MiniBatchSGD optimizer (src/mlpack/core/optimizers/minibatch_sgd/) and
    allow its use in mlpack_logistic_regression and mlpack_nca programs.

  * Add better backtrace support from Grzegorz Krajewski for Log::Fatal messages
    when compiled with debugging and profiling symbols.  This requires libbfd
    and libdl to be present during compilation.

  * CosineTree test fix from Mikhail Lozhnikov (#358).

  * Fixed HMM initial state estimation (#600).

  * Changed versioning macros __MLPACK_VERSION_MAJOR, __MLPACK_VERSION_MINOR,
    and __MLPACK_VERSION_PATCH to MLPACK_VERSION_MAJOR, MLPACK_VERSION_MINOR,
    and MLPACK_VERSION_PATCH.  The old names will remain in place until
    mlpack 3.0.0.

  * Renamed mlpack_allknn, mlpack_allkfn, and mlpack_allkrann to mlpack_knn,
    mlpack_kfn, and mlpack_krann.  The mlpack_allknn, mlpack_allkfn, and
    mlpack_allkrann programs will remain as copies until mlpack 3.0.0.

  * Add --random_initialization option to mlpack_hmm_train, for use when no
    labels are provided.

  * Add --kill_empty_clusters option to mlpack_kmeans and KillEmptyClusters
    policy for the KMeans class (#595, #596).

### mlpack 2.0.1
###### 2016-02-04
  * Fix CMake to properly detect when MKL is being used with Armadillo.

  * Minor parameter handling fixes to mlpack_logistic_regression (#504, #505).

  * Properly install arma_config.hpp.

  * Memory handling fixes for Hoeffding tree code.

  * Add functions that allow changing training-time parameters to HoeffdingTree
    class.

  * Fix infinite loop in sparse coding test.

  * Documentation spelling fixes (#501).

  * Properly handle covariances for Gaussians with large condition number
    (#496), preventing GMMs from filling with NaNs during training (and also
    HMMs that use GMMs).

  * CMake fixes for finding LAPACK and BLAS as Armadillo dependencies when ATLAS
    is used.

  * CMake fix for projects using mlpack's CMake configuration from elsewhere
    (#512).

### mlpack 2.0.0
###### 2015-12-24
  * Removed overclustering support from k-means because it is not well-tested,
    may be buggy, and is (I think) unused.  If this was support you were using,
    open a bug or get in touch with us; it would not be hard for us to
    reimplement it.

  * Refactored KMeans to allow different types of Lloyd iterations.

  * Added implementations of k-means: Elkan's algorithm, Hamerly's algorithm,
    Pelleg-Moore's algorithm, and the DTNN (dual-tree nearest neighbor)
    algorithm.

  * Significant acceleration of LRSDP via the use of accu(a % b) instead of
    trace(a * b).

  * Added MatrixCompletion class (matrix_completion), which performs nuclear
    norm minimization to fill unknown values of an input matrix.

  * No more dependence on Boost.Random; now we use C++11 STL random support.

  * Add softmax regression, contributed by Siddharth Agrawal and QiaoAn Chen.

  * Changed NeighborSearch, RangeSearch, FastMKS, LSH, and RASearch API; these
    classes now take the query sets in the Search() method, instead of in the
    constructor.

  * Use OpenMP, if available.  For now OpenMP support is only available in the
    DET training code.

  * Add support for predicting new test point values to LARS and the
    command-line 'lars' program.

  * Add serialization support for Perceptron and LogisticRegression.

  * Refactor SoftmaxRegression to predict into an arma::Row<size_t> object, and
    add a softmax_regression program.

  * Refactor LSH to allow loading and saving of models.

  * ToString() is removed entirely (#487).

  * Add --input_model_file and --output_model_file options to appropriate
    machine learning algorithms.

  * Rename all executables to start with an "mlpack" prefix (#229).

  * Add HoeffdingTree and mlpack_hoeffding_tree, an implementation of the
    streaming decision tree methodology from Domingos and Hulten in 2000.

### mlpack 1.0.12
###### 2015-01-07
  * Switch to 3-clause BSD license (from LGPL).

### mlpack 1.0.11
###### 2014-12-11
  * Proper handling of dimension calculation in PCA.

  * Load parameter vectors properly for LinearRegression models.

  * Linker fixes for AugLagrangian specializations under Visual Studio.

  * Add support for observation weights to LinearRegression.

  * MahalanobisDistance<> now takes the root of the distance by default and
    therefore satisfies the triangle inequality (TakeRoot now defaults to true).

  * Better handling of optional Armadillo HDF5 dependency.

  * Fixes for numerous intermittent test failures.

  * math::RandomSeed() now sets the random seed for recent (>=3.930) Armadillo
    versions.

  * Handle Newton method convergence better for
    SparseCoding::OptimizeDictionary() and make maximum iterations a parameter.

  * Known bug: CosineTree construction may fail in some cases on i386 systems
    (#358).

### mlpack 1.0.10
###### 2014-08-29
  * Bugfix for NeighborSearch regression which caused very slow allknn/allkfn.
    Speeds are now restored to approximately 1.0.8 speeds, with significant
    improvement for the cover tree (#347).

  * Detect dependencies correctly when ARMA_USE_WRAPPER is not being defined
    (i.e., libarmadillo.so does not exist).

  * Bugfix for compilation under Visual Studio (#348).

### mlpack 1.0.9
###### 2014-07-28
  * GMM initialization is now safer and provides a working GMM when constructed
    with only the dimensionality and number of Gaussians (#301).

  * Check for division by 0 in Forward-Backward Algorithm in HMMs (#301).

  * Fix MaxVarianceNewCluster (used when re-initializing clusters for k-means)
    (#301).

  * Fixed implementation of Viterbi algorithm in HMM::Predict() (#303).

  * Significant speedups for dual-tree algorithms using the cover tree (#235,
    #314) including a faster implementation of FastMKS.

  * Fix for LRSDP optimizer so that it compiles and can be used (#312).

  * CF (collaborative filtering) now expects users and items to be zero-indexed,
    not one-indexed (#311).

  * CF::GetRecommendations() API change: now requires the number of
    recommendations as the first parameter.  The number of users in the local
    neighborhood should be specified with CF::NumUsersForSimilarity().

  * Removed incorrect PeriodicHRectBound (#58).

  * Refactor LRSDP into LRSDP class and standalone function to be optimized
    (#305).

  * Fix for centering in kernel PCA (#337).

  * Added simulated annealing (SA) optimizer, contributed by Zhihao Lou.

  * HMMs now support initial state probabilities; these can be set in the
    constructor, trained, or set manually with HMM::Initial() (#302).

  * Added Nyström method for kernel matrix approximation by Marcus Edel.

  * Kernel PCA now supports using Nyström method for approximation.

  * Ball trees now work with dual-tree algorithms, via the BallBound<> bound
    structure (#307); fixed by Yash Vadalia.

  * The NMF class is now AMF<>, and supports far more types of factorizations,
    by Sumedh Ghaisas.

  * A QUIC-SVD implementation has returned, written by Siddharth Agrawal and
    based on older code from Mudit Gupta.

  * Added perceptron and decision stump by Udit Saxena (these are weak learners
    for an eventual AdaBoost class).

  * Sparse autoencoder added by Siddharth Agrawal.

### mlpack 1.0.8
###### 2014-01-06
  * Memory leak in NeighborSearch index-mapping code fixed (#298).

  * GMMs can be trained using the existing model as a starting point by
    specifying an additional boolean parameter to GMM::Estimate() (#296).

  * Logistic regression implementation added in methods/logistic_regression (see
    also #293).

  * L-BFGS optimizer now returns its function via Function().

  * Version information is now obtainable via mlpack::util::GetVersion() or the
    __MLPACK_VERSION_MAJOR, __MLPACK_VERSION_MINOR, and  __MLPACK_VERSION_PATCH
    macros (#297).

  * Fix typos in allkfn and allkrann output.

### mlpack 1.0.7
###### 2013-10-04
  * Cover tree support for range search (range_search), rank-approximate nearest
    neighbors (allkrann), minimum spanning tree calculation (emst), and FastMKS
    (fastmks).

  * Dual-tree FastMKS implementation added and tested.

  * Added collaborative filtering package (cf) that can provide recommendations
    when given users and items.

  * Fix for correctness of Kernel PCA (kernel_pca) (#270).

  * Speedups for PCA and Kernel PCA (#198).

  * Fix for correctness of Neighborhood Components Analysis (NCA) (#279).

  * Minor speedups for dual-tree algorithms.

  * Fix for Naive Bayes Classifier (nbc) (#269).

  * Added a ridge regression option to LinearRegression (linear_regression)
    (#286).

  * Gaussian Mixture Models (gmm::GMM<>) now support arbitrary covariance matrix
    constraints (#283).

  * MVU (mvu) removed because it is known to not work (#183).

  * Minor updates and fixes for kernels (in mlpack::kernel).

### mlpack 1.0.6
###### 2013-06-13
  * Minor bugfix so that FastMKS gets built.

### mlpack 1.0.5
###### 2013-05-01
  * Speedups of cover tree traversers (#235).

  * Addition of rank-approximate nearest neighbors (RANN), found in
    src/mlpack/methods/rann/.

  * Addition of fast exact max-kernel search (FastMKS), found in
    src/mlpack/methods/fastmks/.

  * Fix for EM covariance estimation; this should improve GMM training time.

  * More parameters for GMM estimation.

  * Force GMM and GaussianDistribution covariance matrices to be positive
    definite, so that training converges much more often.

  * Add parameter for the tolerance of the Baum-Welch algorithm for HMM
    training.

  * Fix for compilation with clang compiler.

  * Fix for k-furthest-neighbor-search.

### mlpack 1.0.4
###### 2013-02-08
  * Force minimum Armadillo version to 2.4.2.

  * Better output of class types to streams; a class with a ToString() method
    implemented can be sent to a stream with operator<<.

  * Change return type of GMM::Estimate() to double (#257).

  * Style fixes for k-means and RADICAL.

  * Handle size_t support correctly with Armadillo 3.6.2 (#258).

  * Add locality-sensitive hashing (LSH), found in src/mlpack/methods/lsh/.

  * Better tests for SGD (stochastic gradient descent) and NCA (neighborhood
    components analysis).

### mlpack 1.0.3
###### 2012-09-16

  * Remove internal sparse matrix support because Armadillo 3.4.0 now includes
    it.  When using Armadillo versions older than 3.4.0, sparse matrix support
    is not available.

  * NCA (neighborhood components analysis) now support an arbitrary optimizer
    (#245), including stochastic gradient descent (#249).

### mlpack 1.0.2
###### 2012-08-15
  * Added density estimation trees, found in src/mlpack/methods/det/.

  * Added non-negative matrix factorization, found in src/mlpack/methods/nmf/.

  * Added experimental cover tree implementation, found in
    src/mlpack/core/tree/cover_tree/ (#157).

  * Better reporting of boost::program_options errors (#225).

  * Fix for timers on Windows (#212, #211).

  * Fix for allknn and allkfn output (#204).

  * Sparse coding dictionary initialization is now a template parameter (#220).

### mlpack 1.0.1
###### 2012-03-03
  * Added kernel principal components analysis (kernel PCA), found in
    src/mlpack/methods/kernel_pca/ (#74).

  * Fix for Lovasz-Theta AugLagrangian tests (#182).

  * Fixes for allknn output (#185, #186).

  * Added range search executable (#192).

  * Adapted citations in documentation to BibTeX; no citations in -h output
    (#195).

  * Stop use of 'const char*' and prefer 'std::string' (#176).

  * Support seeds for random numbers (#177).

### mlpack 1.0.0
###### 2011-12-17
  * Initial release.  See any resolved tickets numbered less than #196 or
    execute this query:
    http://www.mlpack.org/trac/query?status=closed&milestone=mlpack+1.0.0<|MERGE_RESOLUTION|>--- conflicted
+++ resolved
@@ -2,12 +2,10 @@
 ###### ????-??-??
   * Added an implementation to Stratify Data (#2671).
 
-<<<<<<< HEAD
-  * Add Triplet Margin Loss function (#2762).
-=======
   * Add `BUILD_DOCS` CMake option to control whether Doxygen documentation is
     built (default ON) (#2730).
->>>>>>> 21b0cb2e
+
+  * Add Triplet Margin Loss function (#2762).
 
 ### mlpack 3.4.2
 ###### 2020-10-26
