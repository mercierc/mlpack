--- conflicted
+++ resolved
@@ -49,11 +49,7 @@
       Python:
         binding: 'python'
         python.version: '3.7'
-<<<<<<< HEAD
-        CMakeArgs: '-DDEBUG=OFF -DPROFILE=OFF -DBUILD_JULIA_BINDINGS=OFF -DBUILD_GO_BINDINGS=OFF -DBUILD_R_BINDINGS=OFF'
-=======
-        CMakeArgs: '-DDEBUG=OFF -DPROFILE=OFF -DBUILD_PYTHON_BINDINGS=ON -DBUILD_JULIA_BINDINGS=OFF -DBUILD_GO_BINDINGS=OFF'
->>>>>>> 8ee47729
+        CMakeArgs: '-DDEBUG=OFF -DPROFILE=OFF -DBUILD_PYTHON_BINDINGS=ON -DBUILD_JULIA_BINDINGS=OFF -DBUILD_GO_BINDINGS=OFF -DBUILD_R_BINDINGS=OFF'
       Julia:
         python.version: '2.7'
         julia.version: '1.3.0'
