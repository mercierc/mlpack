/**
 * @file tests/bayesian_linear_regression_test.cpp 
 * @author Clement Mercier
 *
 * Test for BayesianLinearRegression.
 *
 * mlpack is free software; you may redistribute it and/or modify it under the
 * terms of the 3-clause BSD license.  You should have received a copy of the
 * 3-clause BSD license along with mlpack.  If not, see
 * http://www.opensource.org/licenses/BSD-3-Clause for more information.
 */

#include <mlpack/core/data/load.hpp>
#include <mlpack/methods/bayesian_linear_regression/bayesian_linear_regression.hpp>
#include <mlpack/methods/linear_regression/linear_regression.hpp>

#include <boost/test/unit_test.hpp>

using namespace mlpack::regression;
using namespace mlpack::data;

BOOST_AUTO_TEST_SUITE(BayesianLinearRegressionTest);

void GenerateProblem(arma::mat& matX,
                     arma::rowvec& y,
                     size_t nPoints,
                     size_t nDims,
                     float sigma = 0.0)
{
  matX = arma::randn(nDims, nPoints);
  arma::colvec omega = arma::randn(nDims);
  // Compute y and add noise.
  y = omega.t() * matX + arma::randn(nPoints).t() * sigma;
}

// Ensure that predictions are close enough to the target
// for a free noise dataset.
BOOST_AUTO_TEST_CASE(BayesianLinearRegressionRegressionTest)
{
  arma::mat matX;
  arma::rowvec y, predictions;

  GenerateProblem(matX, y, 200, 10);

  // Instanciate and train the estimator.
  BayesianLinearRegression estimator(true);
  estimator.Train(matX, y);
  estimator.Predict(matX, predictions);

  // Check the predictions are close enough to the targets in a free noise case.
  for (size_t i = 0; i < y.size(); i++)
    BOOST_REQUIRE_CLOSE(predictions[i], y[i], 1e-6);

  // Check that the estimated variance is zero.
  BOOST_REQUIRE_SMALL(estimator.Variance(), 1e-6);
}

// Verify centerData and scaleData equal false do not affect the solution.
BOOST_AUTO_TEST_CASE(TestCenter0ScaleData0)
{
  arma::mat matX;
  arma::rowvec y;
  size_t nDims = 30, nPoints = 100;

  GenerateProblem(matX, y, nPoints, nDims, 0.5);

  BayesianLinearRegression estimator(false, false);

  estimator.Train(matX, y);

  // Check dataOffset is empty.
  BOOST_REQUIRE(estimator.DataOffset().n_elem == 0);

  // To be neutral responseOffset must be 0.
  BOOST_REQUIRE(estimator.ResponsesOffset() == 0);

  // Check dataScale is empty.
  BOOST_REQUIRE(estimator.DataScale().n_elem == 0);
}

// Verify that centering and normalization are correct.
BOOST_AUTO_TEST_CASE(TestCenterDataTrueScaleDataTrue)
{
  arma::mat matX;
  arma::rowvec y;
  size_t nDims = 5, nPoints = 100;
  GenerateProblem(matX, y, nPoints, nDims, 0.5);

  BayesianLinearRegression estimator(true, true);
  estimator.Train(matX, y);

  arma::colvec xMean = arma::mean(matX, 1);
  arma::colvec xStd = arma::stddev(matX, 0, 1);
  double yMean = arma::mean(y);

  BOOST_REQUIRE_SMALL((double) abs(sum(estimator.DataOffset() - xMean)), 1e-6);
  BOOST_REQUIRE_SMALL((double) abs(sum(estimator.DataScale() - xStd)), 1e-6);
  BOOST_REQUIRE_CLOSE(estimator.ResponsesOffset(), yMean, 1e-6);
}

// Make sure a model with center ans scale option set is different than a model
// without it set.
BOOST_AUTO_TEST_CASE(OptionsMakeModelDifferent)
{
  arma::mat matX;
  arma::rowvec y;
  size_t nDims = 10, nPoints = 100;
  GenerateProblem(matX, y, nPoints, nDims, 0.5);

  BayesianLinearRegression blr(false, false), blrC(true, false),
      blrCS(true, true);

  blr.Train(matX, y);
  blrC.Train(matX, y);
  blrCS.Train(matX, y);

  for (size_t i = 0; i < nDims; ++i)
    BOOST_REQUIRE((blr.Omega()(i) != blrC.Omega()(i)) &&
                  (blr.Omega()(i) != blrCS.Omega()(i)) &&
                  (blrC.Omega()(i) != blrCS.Omega()(i)));
}

// Check that Train() does not fail with two colinear vectors.
BOOST_AUTO_TEST_CASE(SingularMatix)
{
  arma::mat matX;
  arma::rowvec y;

  GenerateProblem(matX, y, 200, 10);
  // Now the first and the second rows are indentical.
  matX.row(1) = matX.row(0);

  BayesianLinearRegression estimator;
  estimator.Train(matX, y);
}

// Check that std are well computed/coherent. At least higher than the
// estimated predictive variance.
BOOST_AUTO_TEST_CASE(PredictiveUncertainties)
{
  arma::mat matX;
  arma::rowvec y;

  GenerateProblem(matX, y, 100, 10, 1);

  BayesianLinearRegression estimator(true, true);
  estimator.Train(matX, y);

  arma::rowvec responses, std;
  estimator.Predict(matX, responses, std);
  const double estStd = sqrt(estimator.Variance());

  for (size_t i = 0; i < matX.n_cols; i++)
    BOOST_REQUIRE_GT(std[i], estStd);

  // Check that the estimated variance is close to 1.
  BOOST_REQUIRE_CLOSE(estStd, 1, 30);
}

// Check the solution is equal to the classical ridge.
BOOST_AUTO_TEST_CASE(EqualtoRidge)
{
  arma::mat matX;
  arma::rowvec y, blrPred, ridgePred;

  size_t trial = 0;
  for ( ; trial < 3; ++trial)
  {
    GenerateProblem(matX, y, 100, 10, 1);

    BayesianLinearRegression blr(false, false);
    blr.Train(matX, y);

    LinearRegression ridge(matX, y, blr.Alpha() / blr.Beta(), false);

    blr.Predict(matX, blrPred);
    ridge.Predict(matX, ridgePred);

    // If the predictions seem far off, just try again.
    if (arma::norm(blrPred - ridgePred) > 1e-5)
      continue;

    // Check the predictions are close enough between ridge and our blr.
    for (size_t i = 0; i < y.size(); ++i)
      BOOST_REQUIRE_CLOSE(blrPred[i], ridgePred[i], 1);

    // Exit once a test case has completed.
    break;
  }

<<<<<<< HEAD
  LinearRegression classicalRidge(X,
                                  y,
                                  bayesLinReg.Alpha() / bayesLinReg.Beta(),
                                  false);
  double equalSol = arma::sum(bayesLinReg.Omega()
                              - classicalRidge.Parameters());
  BOOST_REQUIRE(equalSol < 1e-5);
=======
  BOOST_REQUIRE_LT(trial, 3);
>>>>>>> f6ca4464
}

BOOST_AUTO_TEST_SUITE_END();<|MERGE_RESOLUTION|>--- conflicted
+++ resolved
@@ -188,17 +188,7 @@
     break;
   }
 
-<<<<<<< HEAD
-  LinearRegression classicalRidge(X,
-                                  y,
-                                  bayesLinReg.Alpha() / bayesLinReg.Beta(),
-                                  false);
-  double equalSol = arma::sum(bayesLinReg.Omega()
-                              - classicalRidge.Parameters());
-  BOOST_REQUIRE(equalSol < 1e-5);
-=======
   BOOST_REQUIRE_LT(trial, 3);
->>>>>>> f6ca4464
 }
 
 BOOST_AUTO_TEST_SUITE_END();