# mlpack test executable.
add_executable(mlpack_test
  async_learning_test.cpp
  augmented_rnns_tasks_test.cpp
  callback_test.cpp
  cf_test.cpp
  cli_binding_test.cpp
  io_test.cpp
  dcgan_test.cpp
  drusilla_select_test.cpp
  emst_test.cpp
  fastmks_test.cpp
  facilities_test.cpp
  gan_test.cpp
  gmm_test.cpp
  hmm_test.cpp
  hpt_test.cpp
  hyperplane_test.cpp
  init_rules_test.cpp
  kde_test.cpp
  krann_search_test.cpp
  ksinit_test.cpp
  lars_test.cpp
  layer_names_test.cpp
  lin_alg_test.cpp
  linear_svm_test.cpp
  lmnn_test.cpp
  local_coordinate_coding_test.cpp
  log_test.cpp
  logistic_regression_test.cpp
  lsh_test.cpp
  math_test.cpp
  matrix_completion_test.cpp
  maximal_inputs_test.cpp
  metric_test.cpp
  mlpack_test.cpp
  mock_categorical_data.hpp
  nbc_test.cpp
  nmf_test.cpp
  nystroem_method_test.cpp
  perceptron_test.cpp
  prefixedoutstream_test.cpp
  python_binding_test.cpp
  q_learning_test.cpp
  qdafn_test.cpp
  radical_test.cpp
  random_test.cpp
  range_search_test.cpp
  reward_clipping_test.cpp
  rl_components_test.cpp
  serialization.cpp
  serialization.hpp
  serialization_test.cpp
  sfinae_test.cpp
  sort_policy_test.cpp
  string_encoding_test.cpp
  termination_policy_test.cpp
  test_function_tools.hpp
  test_tools.hpp
  timer_test.cpp
  union_find_test.cpp
  wgan_test.cpp
  main_tests/cf_test.cpp
  main_tests/det_test.cpp
  main_tests/emst_test.cpp
  main_tests/fastmks_test.cpp
  main_tests/gmm_generate_test.cpp
  main_tests/gmm_probability_test.cpp
  main_tests/gmm_train_test.cpp
  main_tests/hmm_generate_test.cpp
  main_tests/hmm_loglik_test.cpp
  main_tests/hmm_test_utils.hpp
  main_tests/hmm_train_test.cpp
  main_tests/hmm_viterbi_test.cpp
  main_tests/kde_test.cpp
  main_tests/krann_test.cpp
  main_tests/linear_svm_test.cpp
  main_tests/lmnn_test.cpp
  main_tests/local_coordinate_coding_test.cpp
  main_tests/logistic_regression_test.cpp
  main_tests/lsh_test.cpp
  main_tests/nbc_test.cpp
  main_tests/nmf_test.cpp
  main_tests/perceptron_test.cpp
  main_tests/radical_test.cpp
  main_tests/range_search_test.cpp
  main_tests/test_helper.hpp
)

add_executable(mlpack_catch_test
  activation_functions_test.cpp
  adaboost_test.cpp
  akfn_test.cpp
  aknn_test.cpp
  ann_dist_test.cpp
  ann_layer_test.cpp
  ann_regularizer_test.cpp
  ann_test_tools.hpp
  ann_visitor_test.cpp
  armadillo_svd_test.cpp
  arma_extend_test.cpp
  bayesian_linear_regression_test.cpp
  bias_svd_test.cpp
  binarize_test.cpp
  block_krylov_svd_test.cpp
  convolutional_network_test.cpp
  convolution_test.cpp
  cosine_tree_test.cpp
  cv_test.cpp
  dbscan_test.cpp
  decision_stump_test.cpp
  decision_tree_test.cpp
<<<<<<< HEAD
  hoeffding_tree_test.cpp
=======
  det_test.cpp
  distribution_test.cpp
>>>>>>> 6ec3912a
  feedforward_network_test.cpp
  image_load_test.cpp
  imputation_test.cpp
  kernel_pca_test.cpp
  kernel_test.cpp
  kernel_traits_test.cpp
  kfn_test.cpp
  kmeans_test.cpp
  knn_test.cpp
  linear_regression_test.cpp
  load_save_test.cpp
  loss_functions_test.cpp
  main.cpp
  mean_shift_test.cpp
  nca_test.cpp
  octree_test.cpp
  one_hot_encoding_test.cpp
  pca_test.cpp
  quic_svd_test.cpp
  random_forest_test.cpp
  randomized_svd_test.cpp
  rectangle_tree_test.cpp
  regularized_svd_test.cpp
  scaling_test.cpp
  serialization_catch.cpp
  serialization_catch.hpp
  softmax_regression_test.cpp
  sparse_autoencoder_test.cpp
  sparse_coding_test.cpp
  spill_tree_test.cpp
  split_data_test.cpp
  sumtree_test.cpp
  svd_batch_test.cpp
  svd_incremental_test.cpp
  svdplusplus_test.cpp
  test_catch_tools.hpp
  tree_test.cpp
  tree_traits_test.cpp
  ub_tree_test.cpp
  vantage_point_tree_test.cpp
  main_tests/adaboost_test.cpp
  main_tests/approx_kfn_test.cpp
  main_tests/bayesian_linear_regression_test.cpp
  main_tests/dbscan_test.cpp
  main_tests/decision_stump_test.cpp
  main_tests/decision_tree_test.cpp
  main_tests/hoeffding_tree_test.cpp
  main_tests/image_converter_test.cpp
  main_tests/kernel_pca_test.cpp
  main_tests/kfn_test.cpp
  main_tests/kmeans_test.cpp
  main_tests/knn_test.cpp
  main_tests/linear_regression_test.cpp
  main_tests/mean_shift_test.cpp
  main_tests/nca_test.cpp
  main_tests/pca_test.cpp
  main_tests/preprocess_binarize_test.cpp
  main_tests/preprocess_imputer_test.cpp
  main_tests/preprocess_one_hot_encode_test.cpp
  main_tests/preprocess_scale_test.cpp
  main_tests/preprocess_split_test.cpp
  main_tests/random_forest_test.cpp
  main_tests/softmax_regression_test.cpp
  main_tests/sparse_coding_test.cpp
  main_tests/test_helper.hpp
)

# Link dependencies of test executable.
target_link_libraries(mlpack_test
  mlpack
  ${ARMADILLO_LIBRARIES}
  ${BOOST_LIBRARIES}
  ${COMPILER_SUPPORT_LIBRARIES}
)

target_link_libraries(mlpack_catch_test
  mlpack
  ${ARMADILLO_LIBRARIES}
  ${BOOST_LIBRARIES}
  ${COMPILER_SUPPORT_LIBRARIES}
)

set_target_properties(mlpack_test PROPERTIES COTIRE_CXX_PREFIX_HEADER_INIT "../core.hpp")
set_target_properties(mlpack_catch_test PROPERTIES COTIRE_CXX_PREFIX_HEADER_INIT "../core.hpp")
cotire(mlpack_test)
cotire(mlpack_catch_test)

# Copy test data into right place.
add_custom_command(TARGET mlpack_test
  POST_BUILD
  COMMAND ${CMAKE_COMMAND} -E copy_directory ${CMAKE_CURRENT_SOURCE_DIR}/data/
      ${PROJECT_BINARY_DIR}
)

add_custom_command(TARGET mlpack_catch_test
  POST_BUILD
  COMMAND ${CMAKE_COMMAND} -E copy_directory ${CMAKE_CURRENT_SOURCE_DIR}/data/
      ${PROJECT_BINARY_DIR}
)

add_custom_command(TARGET mlpack_test
  POST_BUILD
  COMMAND ${CMAKE_COMMAND} -E tar xjf mnist_first250_training_4s_and_9s.tar.bz2
  COMMAND ${CMAKE_COMMAND} -E tar xjf digits_train.tar.bz2
  COMMAND ${CMAKE_COMMAND} -E tar xjf digits_test.tar.bz2
  COMMAND ${CMAKE_COMMAND} -E tar xjf digits_train_label.tar.bz2
  COMMAND ${CMAKE_COMMAND} -E tar xjf digits_test_label.tar.bz2
  WORKING_DIRECTORY ${PROJECT_BINARY_DIR}
)

# The list of long running parallel tests
set(parallel_tests
  "AsyncLearningTest;"
  "LocalCoordinateCodingTest;"
  "GMMTest;"
  "CFTest;"
  "HMMTest;"
  "LARSTest;"
  "LogisticRegressionTest;"
  "GmmTrainMainTest;"
  "LinearSVMTest")

# Add tests to the testing framework
# Get the list of sources from the test target
get_target_property(test_sources mlpack_test SOURCES)

# Go through the list of test sources and parse the test suite name
foreach(test_file ${test_sources})
  # Regex for parsing files with AUTO_TEST_SUITE
  file(STRINGS ${test_file} test_suite REGEX "BOOST_AUTO_TEST_SUITE\\(.*")
  if(NOT "${test_suite}" STREQUAL "")
    # Get the substring of test_suite within brackets in test_name
    string(REGEX MATCH "\\(.*\\)" test_name ${test_suite})
    # Get the substring excluding the brackets, by calculating the indices
    string(LENGTH ${test_name} end_idx)
    math(EXPR end_idx "${end_idx} - 2")
    string(SUBSTRING ${test_name} "1" ${end_idx} test)
    # Add the test to the testing tool, test is the name of the test suite
    add_test(NAME ${test} COMMAND mlpack_test -t ${test} WORKING_DIRECTORY
      ${CMAKE_BINARY_DIR})
  endif()
  # Regex for parsing files with FIXTURE_TEST_SUITE similarly
  file(STRINGS ${test_file} test_suite REGEX "BOOST_FIXTURE_TEST_SUITE\\(.*,")
  if(NOT "${test_suite}" STREQUAL "")
    # Get the substring of test_suite within brackets and comma in test_name
    string(REGEX MATCH "\\(.*," test_name ${test_suite})
    string(LENGTH ${test_name} end_idx)
    math(EXPR end_idx "${end_idx} - 2")
    string(SUBSTRING ${test_name} "1" ${end_idx} test)
    add_test(NAME ${test} COMMAND mlpack_test -t ${test} WORKING_DIRECTORY
      ${CMAKE_BINARY_DIR})
  endif()
endforeach()

add_test(NAME "catch_test" COMMAND mlpack_catch_test WORKING_DIRECTORY ${CMAKE_BINARY_DIR})

# Use RUN_SERIAL for long running parallel tests
set_tests_properties(${parallel_tests} PROPERTIES RUN_SERIAL TRUE)<|MERGE_RESOLUTION|>--- conflicted
+++ resolved
@@ -110,12 +110,9 @@
   dbscan_test.cpp
   decision_stump_test.cpp
   decision_tree_test.cpp
-<<<<<<< HEAD
   hoeffding_tree_test.cpp
-=======
   det_test.cpp
   distribution_test.cpp
->>>>>>> 6ec3912a
   feedforward_network_test.cpp
   image_load_test.cpp
   imputation_test.cpp
