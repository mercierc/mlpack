--- conflicted
+++ resolved
@@ -79,11 +79,8 @@
   recurrent_network_test.cpp
   reward_clipping_test.cpp
   rl_components_test.cpp
-<<<<<<< HEAD
   rvm_regression_test.cpp
-=======
   scaling_test.cpp
->>>>>>> f6ca4464
   serialization.cpp
   serialization.hpp
   serialization_test.cpp
