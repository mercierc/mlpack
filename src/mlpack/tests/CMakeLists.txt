# mlpack test executable.
add_executable(mlpack_test
  arma_extend_test.cpp
  async_learning_test.cpp
  augmented_rnns_tasks_test.cpp
  callback_test.cpp
  cf_test.cpp
  cli_binding_test.cpp
  io_test.cpp
  cosine_tree_test.cpp
  dbscan_test.cpp
  dcgan_test.cpp
  det_test.cpp
  distribution_test.cpp
  drusilla_select_test.cpp
  emst_test.cpp
  fastmks_test.cpp
  facilities_test.cpp
  feedforward_network_test.cpp
  gan_test.cpp
  gmm_test.cpp
  hmm_test.cpp
  hoeffding_tree_test.cpp
  hpt_test.cpp
  hyperplane_test.cpp
  init_rules_test.cpp
  kde_test.cpp
  kmeans_test.cpp
  krann_search_test.cpp
  ksinit_test.cpp
  lars_test.cpp
  layer_names_test.cpp
  lin_alg_test.cpp
  linear_svm_test.cpp
  lmnn_test.cpp
  local_coordinate_coding_test.cpp
  log_test.cpp
  logistic_regression_test.cpp
  loss_functions_test.cpp
  lsh_test.cpp
  math_test.cpp
  matrix_completion_test.cpp
  maximal_inputs_test.cpp
  mean_shift_test.cpp
  metric_test.cpp
  mlpack_test.cpp
  mock_categorical_data.hpp
  nbc_test.cpp
  nca_test.cpp
  nmf_test.cpp
  nystroem_method_test.cpp
  octree_test.cpp
  pca_test.cpp
  perceptron_test.cpp
  prefixedoutstream_test.cpp
  python_binding_test.cpp
  q_learning_test.cpp
  qdafn_test.cpp
  radical_test.cpp
  random_forest_test.cpp
  random_test.cpp
  range_search_test.cpp
  rbm_network_test.cpp
  rectangle_tree_test.cpp
  recurrent_network_test.cpp
  reward_clipping_test.cpp
  rl_components_test.cpp
  rvm_regression_test.cpp
<<<<<<< HEAD
=======
  scaling_test.cpp
>>>>>>> a4a62bc7
  serialization.cpp
  serialization.hpp
  serialization_test.cpp
  sfinae_test.cpp
  sort_policy_test.cpp
  spill_tree_test.cpp
  string_encoding_test.cpp
  sumtree_test.cpp
  termination_policy_test.cpp
  test_function_tools.hpp
  test_tools.hpp
  timer_test.cpp
  tree_test.cpp
  tree_traits_test.cpp
  ub_tree_test.cpp
  union_find_test.cpp
  vantage_point_tree_test.cpp
  wgan_test.cpp
  main_tests/cf_test.cpp
  main_tests/dbscan_test.cpp
  main_tests/det_test.cpp
  main_tests/emst_test.cpp
  main_tests/fastmks_test.cpp
  main_tests/gmm_generate_test.cpp
  main_tests/gmm_probability_test.cpp
  main_tests/gmm_train_test.cpp
  main_tests/hmm_generate_test.cpp
  main_tests/hmm_loglik_test.cpp
  main_tests/hmm_test_utils.hpp
  main_tests/hmm_train_test.cpp
  main_tests/hmm_viterbi_test.cpp
  main_tests/hoeffding_tree_test.cpp
  main_tests/kde_test.cpp
  main_tests/kmeans_test.cpp
  main_tests/krann_test.cpp
  main_tests/linear_svm_test.cpp
  main_tests/lmnn_test.cpp
  main_tests/local_coordinate_coding_test.cpp
  main_tests/logistic_regression_test.cpp
  main_tests/lsh_test.cpp
  main_tests/mean_shift_test.cpp
  main_tests/nbc_test.cpp
  main_tests/nca_test.cpp
  main_tests/nmf_test.cpp
  main_tests/pca_test.cpp
  main_tests/perceptron_test.cpp
  main_tests/radical_test.cpp
  main_tests/random_forest_test.cpp
  main_tests/range_search_test.cpp
  main_tests/test_helper.hpp
)

add_executable(mlpack_catch_test
  activation_functions_test.cpp
  adaboost_test.cpp
  akfn_test.cpp
  aknn_test.cpp
  ann_dist_test.cpp
  ann_layer_test.cpp
  ann_regularizer_test.cpp
  ann_test_tools.hpp
  ann_visitor_test.cpp
  armadillo_svd_test.cpp
  bayesian_linear_regression_test.cpp
  bias_svd_test.cpp
  binarize_test.cpp
  block_krylov_svd_test.cpp
  convolutional_network_test.cpp
  convolution_test.cpp
  cv_test.cpp
  decision_stump_test.cpp
  decision_tree_test.cpp
  image_load_test.cpp
  imputation_test.cpp
  kernel_pca_test.cpp
  kernel_test.cpp
  kernel_traits_test.cpp
  kfn_test.cpp
  knn_test.cpp
  linear_regression_test.cpp
  load_save_test.cpp
  main.cpp
  quic_svd_test.cpp
  randomized_svd_test.cpp
  regularized_svd_test.cpp
  scaling_test.cpp
  serialization_catch.cpp
  serialization_catch.hpp
  softmax_regression_test.cpp
  sparse_autoencoder_test.cpp
  sparse_coding_test.cpp
  split_data_test.cpp
  svd_batch_test.cpp
  svd_incremental_test.cpp
  svdplusplus_test.cpp
  test_catch_tools.hpp
  main_tests/adaboost_test.cpp
  main_tests/approx_kfn_test.cpp
  main_tests/bayesian_linear_regression_test.cpp
  main_tests/decision_stump_test.cpp
  main_tests/decision_tree_test.cpp
  main_tests/image_converter_test.cpp
  main_tests/kernel_pca_test.cpp
  main_tests/kfn_test.cpp
  main_tests/knn_test.cpp
  main_tests/linear_regression_test.cpp
  main_tests/preprocess_binarize_test.cpp
  main_tests/preprocess_scale_test.cpp
  main_tests/preprocess_split_test.cpp
  main_tests/preprocess_imputer_test.cpp
  main_tests/softmax_regression_test.cpp
  main_tests/sparse_coding_test.cpp
  main_tests/test_helper.hpp
)

# Link dependencies of test executable.
target_link_libraries(mlpack_test
  mlpack
  ${ARMADILLO_LIBRARIES}
  ${BOOST_LIBRARIES}
  ${COMPILER_SUPPORT_LIBRARIES}
)

target_link_libraries(mlpack_catch_test
  mlpack
  ${ARMADILLO_LIBRARIES}
  ${BOOST_LIBRARIES}
  ${COMPILER_SUPPORT_LIBRARIES}
)

set_target_properties(mlpack_test PROPERTIES COTIRE_CXX_PREFIX_HEADER_INIT "../core.hpp")
set_target_properties(mlpack_catch_test PROPERTIES COTIRE_CXX_PREFIX_HEADER_INIT "../core.hpp")
cotire(mlpack_test)
cotire(mlpack_catch_test)

# Copy test data into right place.
add_custom_command(TARGET mlpack_test
  POST_BUILD
  COMMAND ${CMAKE_COMMAND} -E copy_directory ${CMAKE_CURRENT_SOURCE_DIR}/data/
      ${PROJECT_BINARY_DIR}
)

add_custom_command(TARGET mlpack_catch_test
  POST_BUILD
  COMMAND ${CMAKE_COMMAND} -E copy_directory ${CMAKE_CURRENT_SOURCE_DIR}/data/
      ${PROJECT_BINARY_DIR}
)

add_custom_command(TARGET mlpack_test
  POST_BUILD
  COMMAND ${CMAKE_COMMAND} -E tar xjf mnist_first250_training_4s_and_9s.tar.bz2
  COMMAND ${CMAKE_COMMAND} -E tar xjf digits_train.tar.bz2
  COMMAND ${CMAKE_COMMAND} -E tar xjf digits_test.tar.bz2
  COMMAND ${CMAKE_COMMAND} -E tar xjf digits_train_label.tar.bz2
  COMMAND ${CMAKE_COMMAND} -E tar xjf digits_test_label.tar.bz2
  WORKING_DIRECTORY ${PROJECT_BINARY_DIR}
)

# The list of long running parallel tests
set(parallel_tests
  "AsyncLearningTest;"
  "LocalCoordinateCodingTest;"
  "FeedForwardNetworkTest;"
  "RecurrentNetworkTest;"
  "GMMTest;"
  "CFTest;"
  "HMMTest;"
  "LARSTest;"
  "LogisticRegressionTest;"
  "GmmTrainMainTest;"
  "LinearSVMTest")

# Add tests to the testing framework
# Get the list of sources from the test target
get_target_property(test_sources mlpack_test SOURCES)

# Go through the list of test sources and parse the test suite name
foreach(test_file ${test_sources})
  # Regex for parsing files with AUTO_TEST_SUITE
  file(STRINGS ${test_file} test_suite REGEX "BOOST_AUTO_TEST_SUITE\\(.*")
  if(NOT "${test_suite}" STREQUAL "")
    # Get the substring of test_suite within brackets in test_name
    string(REGEX MATCH "\\(.*\\)" test_name ${test_suite})
    # Get the substring excluding the brackets, by calculating the indices
    string(LENGTH ${test_name} end_idx)
    math(EXPR end_idx "${end_idx} - 2")
    string(SUBSTRING ${test_name} "1" ${end_idx} test)
    # Add the test to the testing tool, test is the name of the test suite
    add_test(NAME ${test} COMMAND mlpack_test -t ${test} WORKING_DIRECTORY
      ${CMAKE_BINARY_DIR})
  endif()
  # Regex for parsing files with FIXTURE_TEST_SUITE similarly
  file(STRINGS ${test_file} test_suite REGEX "BOOST_FIXTURE_TEST_SUITE\\(.*,")
  if(NOT "${test_suite}" STREQUAL "")
    # Get the substring of test_suite within brackets and comma in test_name
    string(REGEX MATCH "\\(.*," test_name ${test_suite})
    string(LENGTH ${test_name} end_idx)
    math(EXPR end_idx "${end_idx} - 2")
    string(SUBSTRING ${test_name} "1" ${end_idx} test)
    add_test(NAME ${test} COMMAND mlpack_test -t ${test} WORKING_DIRECTORY
      ${CMAKE_BINARY_DIR})
  endif()
endforeach()

add_test(NAME "catch_test" COMMAND mlpack_catch_test WORKING_DIRECTORY ${CMAKE_BINARY_DIR})

# Use RUN_SERIAL for long running parallel tests
set_tests_properties(${parallel_tests} PROPERTIES RUN_SERIAL TRUE)
<|MERGE_RESOLUTION|>--- conflicted
+++ resolved
@@ -66,10 +66,7 @@
   reward_clipping_test.cpp
   rl_components_test.cpp
   rvm_regression_test.cpp
-<<<<<<< HEAD
-=======
   scaling_test.cpp
->>>>>>> a4a62bc7
   serialization.cpp
   serialization.hpp
   serialization_test.cpp
