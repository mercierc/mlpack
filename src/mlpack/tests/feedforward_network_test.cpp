--- conflicted
+++ resolved
@@ -154,7 +154,6 @@
 }
 
 /**
-<<<<<<< HEAD
  * Noisy Linear layer constructor test.
  */
 TEST_CASE("CheckCopyMovingNoisyLinearTest", "[FeedForwardNetworkTest]")
@@ -187,7 +186,6 @@
 
   // Check whether move constructor is working or not.
   CheckMoveFunction<>(model2, input, output, 1);
-=======
  * Check whether copying and moving network with dropout is working or not.
  */
 TEST_CASE("CheckCopyMovingDropoutNetworkTest", "[FeedForwardNetworkTest]")
@@ -240,7 +238,6 @@
 
   // Check whether move constructor is working or not.
   CheckMoveFunction<>(model1, trainData, trainLabels, 1);
->>>>>>> af36d9b8
 }
 
 /**
