--- conflicted
+++ resolved
@@ -74,15 +74,10 @@
     PRINT_PARAM_STRING("neighbors") + " and " +
     PRINT_PARAM_STRING("distances") + " output parameters.  Each row of these "
     "output matrices holds the k distances or neighbor indices for each query "
-<<<<<<< HEAD
-    "point.",
-    // Example.
-=======
     "point.");
 
 // Example.
 BINDING_EXAMPLE(
->>>>>>> e5d138a3
     "For example, to find the 5 approximate furthest neighbors with " +
     PRINT_DATASET("reference_set") + " as the reference set and " +
     PRINT_DATASET("query_set") + " as the query set using DrusillaSelect, "
