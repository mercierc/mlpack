/**
 * @file methods/hmm/hmm_viterbi_main.cpp
 * @author Ryan Curtin
 *
 * Compute the most probably hidden state sequence of a given observation
 * sequence for a given HMM.
 *
 * mlpack is free software; you may redistribute it and/or modify it under the
 * terms of the 3-clause BSD license.  You should have received a copy of the
 * 3-clause BSD license along with mlpack.  If not, see
 * http://www.opensource.org/licenses/BSD-3-Clause for more information.
 */
#include <mlpack/prereqs.hpp>
#include <mlpack/core/util/io.hpp>
#include <mlpack/core/util/mlpack_main.hpp>

#include "hmm.hpp"
#include "hmm_model.hpp"

#include <mlpack/methods/gmm/gmm.hpp>
#include <mlpack/methods/gmm/diagonal_gmm.hpp>

using namespace mlpack;
using namespace mlpack::hmm;
using namespace mlpack::distribution;
using namespace mlpack::util;
using namespace mlpack::gmm;
using namespace arma;
using namespace std;

// Program Name.
BINDING_NAME("Hidden Markov Model (HMM) Viterbi State Prediction");

// Short description.
BINDING_SHORT_DESC(
    "A utility for computing the most probable hidden state sequence for Hidden"
    " Markov Models (HMMs).  Given a pre-trained HMM and an observed sequence, "
    "this uses the Viterbi algorithm to compute and return the most probable "
    "hidden state sequence.");

// Long description.
BINDING_LONG_DESC(
    "This utility takes an already-trained HMM, specified as " +
    PRINT_PARAM_STRING("input_model") + ", and evaluates the most probable "
    "hidden state sequence of a given sequence of observations (specified as "
    "'" + PRINT_PARAM_STRING("input") + ", using the Viterbi algorithm.  The "
    "computed state sequence may be saved using the " +
<<<<<<< HEAD
    PRINT_PARAM_STRING("output") + " output parameter.",
    // Example.
=======
    PRINT_PARAM_STRING("output") + " output parameter.");

// Example.
BINDING_EXAMPLE(
>>>>>>> e5d138a3
    "For example, to predict the state sequence of the observations " +
    PRINT_DATASET("obs") + " using the HMM " + PRINT_MODEL("hmm") + ", "
    "storing the predicted state sequence to " + PRINT_DATASET("states") +
    ", the following command could be used:"
    "\n\n" +
    PRINT_CALL("hmm_viterbi", "input", "obs", "input_model", "hmm", "output",
        "states"));

// See also...
BINDING_SEE_ALSO("@hmm_train", "#hmm_train");
BINDING_SEE_ALSO("@hmm_generate", "#hmm_generate");
BINDING_SEE_ALSO("@hmm_loglik", "#hmm_loglik");
BINDING_SEE_ALSO("Hidden Mixture Models on Wikipedia",
        "https://en.wikipedia.org/wiki/Hidden_Markov_model");
BINDING_SEE_ALSO("mlpack::hmm::HMM class documentation",
        "@doxygen/classmlpack_1_1hmm_1_1HMM.html");

PARAM_MATRIX_IN_REQ("input", "Matrix containing observations,", "i");
PARAM_MODEL_IN_REQ(HMMModel, "input_model", "Trained HMM to use.", "m");
PARAM_UMATRIX_OUT("output", "File to save predicted state sequence to.", "o");

// Because we don't know what the type of our HMM is, we need to write a
// function that can take arbitrary HMM types.
struct Viterbi
{
  template<typename HMMType>
  static void Apply(HMMType& hmm, void* /* extraInfo */)
  {
    // Load observations.
    mat dataSeq = std::move(IO::GetParam<arma::mat>("input"));

    // See if transposing the data could make it the right dimensionality.
    if ((dataSeq.n_cols == 1) && (hmm.Emission()[0].Dimensionality() == 1))
    {
      Log::Info << "Data sequence appears to be transposed; correcting."
          << endl;
      dataSeq = dataSeq.t();
    }

    // Verify correct dimensionality.
    if (dataSeq.n_rows != hmm.Emission()[0].Dimensionality())
    {
      Log::Fatal << "Observation dimensionality (" << dataSeq.n_rows << ") "
          << "does not match HMM Gaussian dimensionality ("
          << hmm.Emission()[0].Dimensionality() << ")!" << endl;
    }

    arma::Row<size_t> sequence;
    hmm.Predict(dataSeq, sequence);

    // Save output.
    IO::GetParam<arma::Mat<size_t>>("output") = std::move(sequence);
  }
};

static void mlpackMain()
{
  RequireAtLeastOnePassed({ "output" }, false, "no results will be saved");

  IO::GetParam<HMMModel*>("input_model")->PerformAction<Viterbi>((void*) NULL);
}<|MERGE_RESOLUTION|>--- conflicted
+++ resolved
@@ -45,15 +45,10 @@
     "hidden state sequence of a given sequence of observations (specified as "
     "'" + PRINT_PARAM_STRING("input") + ", using the Viterbi algorithm.  The "
     "computed state sequence may be saved using the " +
-<<<<<<< HEAD
-    PRINT_PARAM_STRING("output") + " output parameter.",
-    // Example.
-=======
     PRINT_PARAM_STRING("output") + " output parameter.");
 
 // Example.
 BINDING_EXAMPLE(
->>>>>>> e5d138a3
     "For example, to predict the state sequence of the observations " +
     PRINT_DATASET("obs") + " using the HMM " + PRINT_MODEL("hmm") + ", "
     "storing the predicted state sequence to " + PRINT_DATASET("states") +
